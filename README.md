--- conflicted
+++ resolved
@@ -183,77 +183,10 @@
 ```mermaid
 flowchart LR
     subgraph AdminPages
-<<<<<<< HEAD
         AdminAdmins[<a target='_blank' href='https://raw.githubusercontent.com/Vinicius-GN/OrangeWave/main/img-previews/admin-admins.png'>Admin Admins</a>]
         AdminDashboard[<a target='_blank' href='https://raw.githubusercontent.com/Vinicius-GN/OrangeWave/main/img-previews/admin-dashboard.png'>Admin Dashboard</a>]
         AdminEditProduct[<a target='_blank' href='https://raw.githubusercontent.com/Vinicius-GN/OrangeWave/main/img-previews/admin-edit-product.png'>Admin Edit Product</a>]
         AdminPurchases[<a target='_blank' href='https://raw.githubusercontent.com/Vinicius-GN/OrangeWave/main/img-previews/admin-purchases.png'>Admin Purchases</a>]
-        AdminUsers[<a target='_blank' href='https://raw.githubusercontent.com/Vinicius-GN/OrangeWave/main/img-previews/admin-users.png'>Admin Users</a>]
-    end
-=======
-        AdminAdmins[<a href='https://raw.githubusercontent.com/Vinicius-GN/OrangeWave/main/img-previews/admin-admins.png'>Admin Admins</a>]
-        AdminDashboard[<a href='https://raw.githubusercontent.com/Vinicius-GN/OrangeWave/main/img-previews/admin-dashboard.png'>Admin Dashboard</a>]
-        AdminEditProduct[<a href='https://raw.githubusercontent.com/Vinicius-GN/OrangeWave/main/img-previews/admin-edit-product.png'>Admin Edit Product</a>]
-        AdminPurchases[<a href='https://raw.githubusercontent.com/Vinicius-GN/OrangeWave/main/img-previews/admin-purchases.png'>Admin Purchases</a>]
-        AdminUsers[<a href='https://raw.githubusercontent.com/Vinicius-GN/OrangeWave/main/img-previews/admin-users.png'>Admin Users</a>]
-    end
-
-    subgraph LogadoAdmin
-		AdminAdmins & AdminDashboard & AdminEditProduct & AdminPurchases & AdminUsers --> AdminPages
-    end
-
-    subgraph MainPages
-        Index[<a href='https://raw.githubusercontent.com/Vinicius-GN/OrangeWave/main/img-previews/index.png'>Index</a>]
-        Market[<a href='https://raw.githubusercontent.com/Vinicius-GN/OrangeWave/main/img-previews/market.png'>Market</a>]
-        Orders[<a href='https://raw.githubusercontent.com/Vinicius-GN/OrangeWave/main/img-previews/orders.png'>Orders</a>]
-        News[<a href='https://raw.githubusercontent.com/Vinicius-GN/OrangeWave/main/img-previews/news.png'>News</a>]
-        Simulation[<a href='https://raw.githubusercontent.com/Vinicius-GN/OrangeWave/main/img-previews/simulation.png'>Simulation</a>]
-        Wallet[<a href='https://raw.githubusercontent.com/Vinicius-GN/OrangeWave/main/img-previews/wallet.png'>Wallet</a>]
-        Cart[<a href='https://raw.githubusercontent.com/Vinicius-GN/OrangeWave/main/img-previews/cart.png'>Cart</a>]
-    end
-
-    subgraph Logado
-		Index & Market & Orders & News & Simulation & Wallet & Cart & StockDetail[<a href='https://raw.githubusercontent.com/Vinicius-GN/OrangeWave/main/img-previews/stock-datail.png'>Stock Detail</a>] --> MainPages 
-    end
-
-    subgraph LogIn
-        Register[<a href='https://raw.githubusercontent.com/Vinicius-GN/OrangeWave/main/img-previews/register.png'>Register</a>]
-        Login[<a href='https://raw.githubusercontent.com/Vinicius-GN/OrangeWave/main/img-previews/login.png'>Login</a>]
-        AdminRegister[<a href='https://raw.githubusercontent.com/Vinicius-GN/OrangeWave/main/img-previews/admin-register.png'>Admin Register</a>]
-        PasswordRecovery[<a href='https://raw.githubusercontent.com/Vinicius-GN/OrangeWave/main/img-previews/password-recovery.png'>Password Recovery</a>]
-    end
-
-    Register & AdminRegister -->|Already registered?| Login
-    Register -->|Registration complete| Index
-	AdminRegister -->|Registration complete| AdminDashboard
-    
-	Login -->|Forgot password| PasswordRecovery -->|Remembered password| Login
-    Login -->|New user?| Register
-    Login -->|Login successful| Index
-    Login -->|Admin Login successful| AdminDashboard
-    
-    Home[<a href='https://raw.githubusercontent.com/Vinicius-GN/OrangeWave/main/img-previews/home.png'>Home</a>] --> Login & Register
-
-    Market --> StockDetail
-```
-
-### Mockups das Páginas
-
-
-#### Página: Admin - Admins (`admin-admins.html`)
-![Admin Admins Preview](./img-previews/admin-admins.png)
-
-### Mockups das Páginas
-
-
-#### Página: Admin - Admins (`admin-admins.html`)
-![Admin Admins Preview](./img-previews/admin-admins.png)
-
----
-
-#### Página: Admin - Dashboard (`admin-dashboard.html`)
-![Admin Dashboard Preview](./img-previews/admin-dashboard.png)
->>>>>>> 69a61e18
 
     subgraph LogadoAdmin
 		AdminAdmins & AdminDashboard & AdminEditProduct & AdminPurchases & AdminUsers --> AdminPages
